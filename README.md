--- conflicted
+++ resolved
@@ -3,13 +3,7 @@
 
 This package allows you to interact with [Leo.de](https://leo.de) dictionaries from within emacs.
 
-<<<<<<< HEAD
-NB: this repo has now been merged into [emacs-leo](https://github.com/mtenders/emacs-leo), so you can install it from MELPA.
-
-It provides the commands `leo-translate-word` and `leo-translate-at-point`. They translate between German and the language set by the custom variable `leo-language`. The second language can also be specified interactively by invoking the commands with a prefix argument.
-=======
 It provides the command `leo-translate-word`. If no other phrase is entered, the word currently under the cursor is used. It translates between German and the language set by the custom variable `leo-language`. The second language can also be specified interactively by invoking the commands with a prefix argument.
->>>>>>> 12c7133c
 
 Results are sorted by part of speech, and display all additional information about the term such as usage, case markers, linguistic variant, etc. They also include a direct link to conjugation or inflection tables, shown as the icon `▦` (or `#`).
 
